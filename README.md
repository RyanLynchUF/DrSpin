<<<<<<< HEAD
# Dr. Spin
The live version of Dr. Spin can be found [here](https://drspin.streamlit.app/).

If you'd like to learn more about how Dr. Spin works under the hood, read [this blog post](https://ryanlynch.me/Technical+Projects+Dashboard/Dr.+Spin/Dr.+Spin+-+a+positive+spin+on+life+using+AI).

Please free to make suggestions, bug reports, or pull requests for features or fixes! If you enjoyed using Dr. Spin, feed my caffeine addiction.

<a href="https://buymeacoffee.com/ryanlynchuf" target="_blank"><img src="https://cdn.buymeacoffee.com/buttons/default-orange.png" alt="Buy Me A Coffee" height="41" width="174"></a>


# Background
One of my favorite quotes is:

"When you are a pessimist and the bad thing happens, you live it twice. Once when you worry about it, and the second time when it happens” – Amos Tversky

It reinforces a principle I think can help improve anyone's life: the power of positive thinking. I don't prescribe to this mantra in the light of a preachy, self-help book, but rather look at it as a method for dealing with an objective reality.

Often, the negative news or outcomes that can make someone feel down are either (1) an event that has already occurred (or will inevitability occur) and can't be changed or (2) is an event that may come, but can be altered through action. In both of these situations, a negative viewpoint won't do anything except make the path forward more difficult. A positive perspective can help you see negative news in a different light, and inspire an impactful change moving forward.

Applying this frame of mind is difficult. For some reason, we (as humans) are inclined to be more driven to negative news (and news media companies are aware of this). So, I created Dr. Spin to help me put a positive spin on life.

Grab your rose-colored glasses and let's find some silver linings!


=======
# Dr. Spin
The live version of Dr. Spin can be found [here](https://drspin.streamlit.app/).

If you'd like to learn more about how Dr. Spin works under the hood, read [this blog post](https://ryanlynch.me/Technical+Projects+Dashboard/Dr.+Spin/Dr.+Spin+-+a+positive+spin+on+life+using+AI).

Please free to make suggestions, bug reports, or pull requests for features or fixes! If you enjoyed using Dr. Spin, feed my caffeine addiction.

<a href="https://buymeacoffee.com/ryanlynchuf" target="_blank"><img src="https://cdn.buymeacoffee.com/buttons/default-orange.png" alt="Buy Me A Coffee" height="41" width="174"></a>


# Background
One of my favorite quotes is:

"When you are a pessimist and the bad thing happens, you live it twice. Once when you worry about it, and the second time when it happens” – Amos Tversky

It reinforces a principle I think can help improve anyone's life: the power of positive thinking. I don't prescribe to this mantra in the light of a preachy, self-help book, but rather look at it as a method for dealing with an objective reality.

Often, the negative news or outcomes that can make someone feel down are either (1) an event that has already occurred (or will inevitability occur) and can't be changed or (2) is an event that may come, but can be altered through action. In both of these situations, a negative viewpoint won't do anything except make the path forward more difficult. A positive perspective can help you see negative news in a different light, and inspire an impactful change moving forward.

Applying this frame of mind is difficult. For some reason, we (as humans) are inclined to be more driven to negative news (and news media companies are aware of this). So, I created Dr. Spin to help me put a positive spin on life.

Grab your rose-colored glasses and let's find some silver linings!



>>>>>>> d784f927
<|MERGE_RESOLUTION|>--- conflicted
+++ resolved
@@ -1,4 +1,3 @@
-<<<<<<< HEAD
 # Dr. Spin
 The live version of Dr. Spin can be found [here](https://drspin.streamlit.app/).
 
@@ -20,33 +19,4 @@
 
 Applying this frame of mind is difficult. For some reason, we (as humans) are inclined to be more driven to negative news (and news media companies are aware of this). So, I created Dr. Spin to help me put a positive spin on life.
 
-Grab your rose-colored glasses and let's find some silver linings!
-
-
-=======
-# Dr. Spin
-The live version of Dr. Spin can be found [here](https://drspin.streamlit.app/).
-
-If you'd like to learn more about how Dr. Spin works under the hood, read [this blog post](https://ryanlynch.me/Technical+Projects+Dashboard/Dr.+Spin/Dr.+Spin+-+a+positive+spin+on+life+using+AI).
-
-Please free to make suggestions, bug reports, or pull requests for features or fixes! If you enjoyed using Dr. Spin, feed my caffeine addiction.
-
-<a href="https://buymeacoffee.com/ryanlynchuf" target="_blank"><img src="https://cdn.buymeacoffee.com/buttons/default-orange.png" alt="Buy Me A Coffee" height="41" width="174"></a>
-
-
-# Background
-One of my favorite quotes is:
-
-"When you are a pessimist and the bad thing happens, you live it twice. Once when you worry about it, and the second time when it happens” – Amos Tversky
-
-It reinforces a principle I think can help improve anyone's life: the power of positive thinking. I don't prescribe to this mantra in the light of a preachy, self-help book, but rather look at it as a method for dealing with an objective reality.
-
-Often, the negative news or outcomes that can make someone feel down are either (1) an event that has already occurred (or will inevitability occur) and can't be changed or (2) is an event that may come, but can be altered through action. In both of these situations, a negative viewpoint won't do anything except make the path forward more difficult. A positive perspective can help you see negative news in a different light, and inspire an impactful change moving forward.
-
-Applying this frame of mind is difficult. For some reason, we (as humans) are inclined to be more driven to negative news (and news media companies are aware of this). So, I created Dr. Spin to help me put a positive spin on life.
-
-Grab your rose-colored glasses and let's find some silver linings!
-
-
-
->>>>>>> d784f927
+Grab your rose-colored glasses and let's find some silver linings!